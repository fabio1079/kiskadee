--- conflicted
+++ resolved
@@ -71,10 +71,9 @@
     pip install -e .
     pip install "fedmsg[consumers]"
 
-<<<<<<< HEAD
 To know more about virtualenvs and why to
 use them we suggest [reading this article](Python Virtual Environments - a Primer).
-=======
+
 ### Environment variables
 
 Kiskadee database migration tool(alembic) get its database configuration
@@ -89,7 +88,6 @@
 ```
 
 > To see which data each one of those alembic will use take a look on: util/kiskadee.conf
->>>>>>> bf9d77e2
 
 ### Docker Images
 
