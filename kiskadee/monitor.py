--- conflicted
+++ resolved
@@ -42,16 +42,12 @@
         _start(kiskadee.runner.runner, True)
 
     def monitor(self):
-<<<<<<< HEAD
-        """ Continuosly check new packages and save it in db """
-=======
         """Continuously dequeue packages from `packages_queue` and check if
         this package needs to be analyzed. When a package needs to be analyzed,
         this package is enqueued in the `analyses_queue` queue, in order to
         the runner component trigger a static analysis. All the plugins
         must queue it's packages in the `packages_queue`."""
 
->>>>>>> 8676bbf2
         while RUNNING:
             pkg = self.dequeue()
             if pkg:
